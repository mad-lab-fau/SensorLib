/*
 * Copyright (C) 2018 Machine Learning and Data Analytics Lab, Friedrich-Alexander-Universität Erlangen-Nürnberg (FAU).
 * <p>
 * This file is distributed in the hope that it will be useful, but WITHOUT ANY WARRANTY; without
 * even the implied warranty of MERCHANTABILITY or FITNESS FOR A PARTICULAR PURPOSE. If you reuse
 * this code you have to keep or cite this comment.
 */
package de.fau.sensorlib.sensors;

import android.content.Context;
import android.content.Intent;
import android.content.IntentFilter;
import android.hardware.Sensor;
import android.hardware.SensorEvent;
import android.hardware.SensorEventListener;
import android.hardware.SensorManager;
import android.os.BatteryManager;

import de.fau.sensorlib.SensorDataProcessor;
import de.fau.sensorlib.SensorInfo;
import de.fau.sensorlib.dataframe.AccelDataFrame;
import de.fau.sensorlib.dataframe.AmbientDataFrame;
import de.fau.sensorlib.dataframe.GyroDataFrame;
import de.fau.sensorlib.dataframe.MagDataFrame;
import de.fau.sensorlib.dataframe.OrientationDataFrame;
import de.fau.sensorlib.dataframe.SensorDataFrame;
import de.fau.sensorlib.enums.HardwareSensor;
import de.fau.sensorlib.enums.KnownSensor;

/**
 * Implementation of the internal/hardware sensors of the Android device.
 */
public class InternalSensor extends AbstractSensor implements SensorEventListener {

    public static final SensorInfo ANDROID_DEVICE_SENSORS = new SensorInfo("<Internal Sensor>", "n/a", KnownSensor.INTERNAL);

    private SensorManager mSensorManager;

    /**
     * Combine all possible single data frames into one sensor specific data frame
     */
    public static class InternalAccelDataFrame extends SensorDataFrame implements AccelDataFrame {

        double ax, ay, az;

        public InternalAccelDataFrame(AbstractSensor fromSensor, double timestamp) {
            super(fromSensor, timestamp);
        }

        public InternalAccelDataFrame(AbstractSensor fromSensor, double timestamp, double x, double y, double z) {
            super(fromSensor, timestamp);
            ax = x;
            ay = y;
            az = z;
        }

        @Override
        public double getAccelX() {
            return ax;
        }

        @Override
        public double getAccelY() {
            return ay;
        }

        @Override
        public double getAccelZ() {
            return az;
        }
    }

    /**
     * Combine all possible single data frames into one sensor specific data frame
     */
    public static class InternalGyroDataFrame extends SensorDataFrame implements GyroDataFrame {

        public double gx, gy, gz;

        public InternalGyroDataFrame(AbstractSensor fromSensor, double timestamp) {
            super(fromSensor, timestamp);
        }

        public InternalGyroDataFrame(AbstractSensor fromSensor, double timestamp, double x, double y, double z) {
            super(fromSensor, timestamp);
            gx = x;
            gy = y;
            gz = z;
        }


        @Override
        public double getGyroX() {
            return gx;
        }

        @Override
        public double getGyroY() {
            return gy;
        }

        @Override
        public double getGyroZ() {
            return gz;
        }
    }

    /**
     * Combine all possible single data frames into one sensor specific data frame
     */
    public static class InternalMagDataFrame extends SensorDataFrame implements MagDataFrame {

        double mx, my, mz;

        public InternalMagDataFrame(AbstractSensor fromSensor, double timestamp) {
            super(fromSensor, timestamp);
        }

        public InternalMagDataFrame(AbstractSensor fromSensor, double timestamp, double x, double y, double z) {
            super(fromSensor, timestamp);
            mx = x;
            my = y;
            mz = z;
        }

        @Override
        public double getMagX() {
            return mx;
        }

        @Override
        public double getMagY() {
            return my;
        }

        @Override
        public double getMagZ() {
            return mz;
        }
    }

    /**
     * Combine all possible single data frames into one sensor specific data frame
     */
    public static class InternalOrientationDataFrame extends SensorDataFrame implements OrientationDataFrame {

        double roll, pitch, yaw;

        public InternalOrientationDataFrame(AbstractSensor fromSensor, double timestamp) {
            super(fromSensor, timestamp);
        }

        public InternalOrientationDataFrame(AbstractSensor fromSensor, double timestamp, double roll, double pitch, double yaw) {
            super(fromSensor, timestamp);
            this.roll = roll;
            this.pitch = pitch;
            this.yaw = yaw;
        }

        @Override
        public double getRoll() {
            return roll;
        }

        @Override
        public double getPitch() {
            return pitch;
        }

        @Override
        public double getYaw() {
            return yaw;
        }
    }

    /**
     * Combine all possible single data frames into one sensor specific data frame
     */
    public static class InternalAmbientDataFrame extends SensorDataFrame implements AmbientDataFrame {

        double l, p, t;

        public InternalAmbientDataFrame(AbstractSensor fromSensor, double timestamp) {
            super(fromSensor, timestamp);
        }

        @Override
        public double getLight() {
            return l;
        }

        @Override
<<<<<<< HEAD
<<<<<<< HEAD
        public double getBarometricPressure() {
=======
        public double getBarometerPressure() {
>>>>>>> - added BarometerDataFrame
=======
        public double getBarometerPressure() {
>>>>>>> 854906a1
            return p;
        }

        @Override
        public double getTemperature() {
            return t;
        }

        @Override
        public double getHumidity() {
            return 0;
        }

        @Override
        public double getNoise() {
            return 0;
        }
    }


    /**
     * Constructor for standard internal sensor devices.
     *
     * @param dataHandler method to provide unified data handling
     */
    public InternalSensor(Context context, SensorDataProcessor dataHandler) {
        super(context, "<Internal>", "n/a", dataHandler);
    }

    @Override
    public int getBatteryLevel() {
        Intent batteryIntent = mContext.registerReceiver(null, new IntentFilter(Intent.ACTION_BATTERY_CHANGED));
        if (batteryIntent == null) {
            return 0;
        }
        int batteryLevel = batteryIntent.getIntExtra(BatteryManager.EXTRA_LEVEL, 0);
        int batteryScale = batteryIntent.getIntExtra(BatteryManager.EXTRA_SCALE, 1);
        return (int) (((float) batteryLevel / batteryScale) * 100.0f);
    }

    @Override
    public boolean connect() {
        try {
            super.connect();
        } catch (Exception e) {
            e.printStackTrace();
            return false;
        }

        // use default sampling rate if none is given
        double samplingRateDouble = getSamplingRate();
        if (samplingRateDouble == 0) {
            samplingRateDouble = 100;
        }

        int samplingRate = 1000000 / (int) samplingRateDouble;

        mSensorManager = (SensorManager) super.mContext.getSystemService(Context.SENSOR_SERVICE);
        if (mSelectedHwSensors.contains(HardwareSensor.ACCELEROMETER)) {
            Sensor sensorAcc = mSensorManager.getDefaultSensor(Sensor.TYPE_ACCELEROMETER);
            mSensorManager.registerListener(this, sensorAcc, samplingRate);
        }
        if (mSelectedHwSensors.contains(HardwareSensor.ORIENTATION)) {
            Sensor sensorGrav = mSensorManager.getDefaultSensor(Sensor.TYPE_GRAVITY);
            Sensor sensorMag = mSensorManager.getDefaultSensor(Sensor.TYPE_MAGNETIC_FIELD);
            mSensorManager.registerListener(this, sensorGrav, samplingRate);
            mSensorManager.registerListener(this, sensorMag, samplingRate);
        }
        if (mSelectedHwSensors.contains(HardwareSensor.GYROSCOPE)) {
            Sensor sensorGyro = mSensorManager.getDefaultSensor(Sensor.TYPE_GYROSCOPE);
            mSensorManager.registerListener(this, sensorGyro, samplingRate);
        }
        if (mSelectedHwSensors.contains(HardwareSensor.MAGNETOMETER)) {
            Sensor sensorMag = mSensorManager.getDefaultSensor(Sensor.TYPE_MAGNETIC_FIELD);
            mSensorManager.registerListener(this, sensorMag, samplingRate);
        }
        if (mSelectedHwSensors.contains(HardwareSensor.LIGHT)) {
            Sensor sensorLight = mSensorManager.getDefaultSensor(Sensor.TYPE_LIGHT);
            mSensorManager.registerListener(this, sensorLight, samplingRate);
        }
        if (mSelectedHwSensors.contains(HardwareSensor.PRESSURE)) {
            Sensor sensorPress = mSensorManager.getDefaultSensor(Sensor.TYPE_PRESSURE);
            mSensorManager.registerListener(this, sensorPress, samplingRate);
        }
        if (mSelectedHwSensors.contains(HardwareSensor.TEMPERATURE)) {
            Sensor sensorTemp = mSensorManager.getDefaultSensor(Sensor.TYPE_AMBIENT_TEMPERATURE);
            mSensorManager.registerListener(this, sensorTemp, samplingRate);
        }

        sendConnected();

        return true;
    }

    @Override
    public void disconnect() {
        super.disconnect();
        mSensorManager.unregisterListener(this);
        sendDisconnected();
    }

    @Override
    public void startStreaming() {
        sendStartStreaming();
    }

    @Override
    public void stopStreaming() {
        sendStopStreaming();
    }

    private float[] valuesMagnetic = new float[3];

    @Override
    public void onSensorChanged(SensorEvent event) {
        SensorDataFrame frame = null;
        if (event.sensor.getType() == Sensor.TYPE_ACCELEROMETER) {
            frame = new InternalAccelDataFrame(this, event.timestamp, event.values[0], event.values[1], event.values[2]);
            //Log.i("Internal Accelerometer", Double.toString(frame.ax) + "   " + Double.toString(frame.ay) + "   " + Double.toString(frame.az));
        }
        if (event.sensor.getType() == Sensor.TYPE_GRAVITY) {
            float[] I = new float[9];
            float[] R = new float[9];
            SensorManager.getRotationMatrix(R, I, event.values, valuesMagnetic);
            float[] orientation = new float[3];
            SensorManager.getOrientation(R, orientation);
            frame = new InternalOrientationDataFrame(this, event.timestamp, Math.toDegrees(orientation[0]), Math.toDegrees(orientation[1]), Math.toDegrees(orientation[2]));
        }
        if (event.sensor.getType() == Sensor.TYPE_GYROSCOPE) {
            frame = new InternalGyroDataFrame(this, event.timestamp, event.values[0], event.values[1], event.values[2]);
            //Log.i("Internal Gyroscope", Double.toString(frame.gx) + "   " + Double.toString(frame.gy) + "   " + Double.toString(frame.gz));
        }
        if (event.sensor.getType() == Sensor.TYPE_MAGNETIC_FIELD) {
            valuesMagnetic[0] = event.values[0];
            valuesMagnetic[1] = event.values[1];
            valuesMagnetic[2] = event.values[2];
            frame = new InternalMagDataFrame(this, event.timestamp, event.values[0], event.values[1], event.values[2]);
            //Log.i("Internal Magnetometer", Double.toString(frame.mx) + "   " + Double.toString(frame.my) + "   " + Double.toString(frame.mz));
        }
        if (event.sensor.getType() == Sensor.TYPE_LIGHT) {
            frame = new InternalAmbientDataFrame(this, event.timestamp);
            ((InternalAmbientDataFrame) frame).l = event.values[0];
            //Log.i("Internal Lightsensor", Double.toString(frame.l));
        }
        if (event.sensor.getType() == Sensor.TYPE_PRESSURE) {
            frame = new InternalAmbientDataFrame(this, event.timestamp);
            ((InternalAmbientDataFrame) frame).p = event.values[0];
            //Log.i("Internal Pressuresensor", Double.toString(frame.p));
        }
        if (event.sensor.getType() == Sensor.TYPE_AMBIENT_TEMPERATURE) {
            frame = new InternalAmbientDataFrame(this, event.timestamp);
            ((InternalAmbientDataFrame) frame).t = event.values[0];
            //Log.i("Internal Tempsensor", Double.toString(frame.t));
        }

        sendNewData(frame);
    }

    @Override
    public void onAccuracyChanged(Sensor sensor, int accuracy) {
        /*Bundle bundle = new Bundle();
        bundle.putInt("accuracy", accuracy);
        sendNotification(bundle);*/
    }
}<|MERGE_RESOLUTION|>--- conflicted
+++ resolved
@@ -190,15 +190,7 @@
         }
 
         @Override
-<<<<<<< HEAD
-<<<<<<< HEAD
         public double getBarometricPressure() {
-=======
-        public double getBarometerPressure() {
->>>>>>> - added BarometerDataFrame
-=======
-        public double getBarometerPressure() {
->>>>>>> 854906a1
             return p;
         }
 
